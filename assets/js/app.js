--- conflicted
+++ resolved
@@ -119,7 +119,6 @@
  *
  * @param   {Array<{ account: string, name: string, link: string, keywords: string }>}  users  The parsed CSV data
  */
-<<<<<<< HEAD
 function buildUserSelectionForm (users) {
  const container = userListWrapper()
 
@@ -128,14 +127,23 @@
    return
  }
 
- for (const user of users) {
-   // Structure:
-   // <div class="input-list-item">
-   //   <input name="selected_users" value="user.account" id="user.account">
-   //   <label for="user.account">Account (name)</label>
-   //   <a href="link">"Profile"</a>
-   //  <div>Keywords:
-   // </div>
+  for (const user of users) {
+    // checks if the is a criterion for excluding/including users
+    if (selctor !== null &&  selector !== "") {
+      if (!user.keywords.toLowerCase().includes(selector.toLowerCase())) {
+      // stops this
+      continue
+      }
+    }
+
+
+    // Structure:
+    // <div class="input-list-item">
+    //   <input name="selected_users" value="user.account" id="user.account">
+    //   <label for="user.account">Account (name)</label>
+    //   <a href="link">"Profile"</a>
+    //  <div>Keywords:
+    // </div>
 
    const wrapper = document.createElement('div')
    wrapper.classList.add('input-list-item')
@@ -201,103 +209,6 @@
    // }
 
    container.appendChild(wrapper)
-=======
-function buildUserSelectionForm (users, selector) {
-  const container = userListWrapper()
-
-  if (container === null) {
-    console.error('Could not build user selection form: Cannot find wrapper.')
-    return
-  }
-
-  for (const user of users) {
-    // checks if the is a criterion for excluding/including users
-    if (selctor !== null &&  selector !== "") {
-      if (!user.keywords.toLowerCase().includes(selector.toLowerCase())) {
-      // stops this
-      continue
-      }
-    }
-
-
-    // Structure:
-    // <div class="input-list-item">
-    //   <input name="selected_users" value="user.account" id="user.account">
-    //   <label for="user.account">Account (name)</label>
-    //   <a href="link">"Profile"</a>
-    //  <div>Keywords:
-    // </div>
-
-    const wrapper = document.createElement('div')
-    wrapper.classList.add('input-list-item')
-
-    const input = document.createElement('input')
-    input.value = user.account
-    input.type = 'checkbox'
-    input.name = 'selected_users'
-    input.setAttribute('id', user.account)
-
-    wrapper.appendChild(input)
-
-    const label = document.createElement('label')
-    label.setAttribute('for', user.account)
-    label.textContent = `${user.account} (${user.name}) `
-
-    wrapper.appendChild(label)
-
-    //creates some seperators that can be appended later
-    const dashseperator = document.createElement('span')
-    dashseperator.textContent = " – "
-    const commaseperator = document.createElement('span')
-    commaseperator.textContent = ", "
-    const breakseperator = document.createElement('br')
-
-
-    // adds a dash
-    wrapper.appendChild(dashseperator)
-
-    // Link as cickable word/icon
-    if ('link' in user && user.link.trim() !== '') {
-      const profileLink = document.createElement('a')
-      profileLink.textContent = "Profile"
-      profileLink.setAttribute('href', user.link)
-      profileLink.setAttribute('target', 'blank')
-      wrapper.appendChild(profileLink)
-
-    if ('keywords' in user && 'keywords'.trim() !== '') {
-      wrapper.appendChild(breakseperator)
-
-      const keywords = document.createElement('span')
-      //const keywordstring = user.keywords.replaceAll(" ", ", ").replaceAll("_", " ")
-      const keywordArray = user.keywords.split(" ")
-      // counter to change seperators depending on position
-      for (i in keywordArray) {
-        if (i !== 0) {
-          wrapper.appendChild(commaseperator)
-        }
-        const keyword_item = document.createElement('a')
-        keyword_item.textContent = keywordArray[i].replaceAll("_", " ")
-        keyword_item.setAttribute('value', keywordArray[i])
-        keyword_item.setAttribute('name', 'clickable_keyword')
-        keyword_item.setAttribute('href', '')
-        wrapper.appendChild(keyword_item)
-      }
-    }
-
-  }
-
-
-    // // Trimed Link in checkbox-list
-    // if ('link' in user && user.link.trim() !== '') {
-    //   const profileLink = document.createElement('a')
-    //   profileLink.textContent = user.link.replace('https://', '')
-    //   profileLink.setAttribute('href', user.link)
-    //   profileLink.setAttribute('target', '_blank')
-    //   wrapper.appendChild(profileLink)
-    // }
-
-    container.appendChild(wrapper)
->>>>>>> 9ddea2e8
   }
 }
 
